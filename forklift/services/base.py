#
# Copyright 2014  Infoxchange Australia
#
# Licensed under the Apache License, Version 2.0 (the "License");
# you may not use this file except in compliance with the License.
# You may obtain a copy of the License at
#
#     http://www.apache.org/licenses/LICENSE-2.0
#
# Unless required by applicable law or agreed to in writing, software
# distributed under the License is distributed on an "AS IS" BASIS,
# WITHOUT WARRANTIES OR CONDITIONS OF ANY KIND, either express or implied.
# See the License for the specific language governing permissions and
# limitations under the License.

"""
Services that can be provided to running applications - base definitions.
"""

import logging
import os
import socket
import sys
<<<<<<< HEAD
import urllib.parse

from collections import namedtuple
from operator import attrgetter
=======
import subprocess
>>>>>>> 1748c8f0

import docker

import requests.exceptions

from xdg.BaseDirectory import save_cache_path

from forklift.base import ImproperlyConfigured, wait_for, rm_tree_root_owned
from forklift.registry import Registry

LOGGER = logging.getLogger(__name__)
register = Registry()  # pylint:disable=invalid-name


def try_port(host, port):
    """
    Try to connect to a given TCP port.
    """

    with socket.socket() as sock:
        sock.connect((host, int(port)))
        return True


def port_open(host, port):
    """
    Check whether the specified TCP port is open.
    """

    try:
        return try_port(host, port)
    except socket.error:
        return False


def split_host_port(host_port, default_port):
    """
    Split host:port into host and port, using the default port in case
    it's not given.
    """

    host_port = host_port.split(':')
    if len(host_port) == 2:
        host, port = host_port
        return host, port
    else:
        return host_port[0], default_port


def pipe_split(value):
    """
    Split a pipe-separated string if it's the only value in an array.
    """

    if isinstance(value, str):
        value = (value,)

    try:
        value = tuple(value)
    except TypeError:
        value = (value,)

    if len(value) == 1 and isinstance(value[0], str) and '|' in value[0]:
        return value[0].split('|')
    else:
        return value


def transient_provider(func):
    """
    Decorator to mark a provider as transient
    """
    func.transient = True
    return func


class Service(object):
    """
    Base class for services required by the application.
    """

    # A list of class methods to try to find an available service provider.
    providers = ()

    # A list of attributes which can be overridden from a configuration file
    # or the command line.
    allow_override = ()

    # A list of attributes which can be overridden as a list of arguments
    # (i.e. hosts, urls)
    allow_override_list = ()

    TEMPORARY_AVAILABILITY_ERRORS = ()
    PERMANENT_AVAILABILITY_ERRORS = ()

    # invalid-name disabled to allow it to conform with other availability
    # areas constants
    @property
    def AVAILABILITY_ERRORS(self):  # pylint:disable=invalid-name
        """
        Combine all availability errors
        """
        return (self.TEMPORARY_AVAILABILITY_ERRORS +
                self.PERMANENT_AVAILABILITY_ERRORS)

    CONTAINER_IMAGE = None
    DEFAULT_PORT = None

    @classmethod
    def add_arguments(cls, add_argument):
        """
        Add service configuration arguments to the parser.
        """

        # TODO: refactor for types other than string (port numbers) and
        # list (Elasticsearch host).

        for param in cls.allow_override:
            add_argument('--{0}'.format(param))

        for param in cls.allow_override_list:
            add_argument('--{0}'.format(param), nargs='+')

    @classmethod
    def provide(cls, application_id, overrides=None, transient=False):
        """
        Choose the first available service from the list of providers.
        """
        for provider in cls.providers:
            provider_func = getattr(cls, provider)
            if transient and not getattr(provider_func, 'transient', False):
                LOGGER.debug("Skipping %s provider for %s service because "
                             "it's not transient", provider, cls.__name__)
                continue

            LOGGER.debug("Trying %s provider for %s service",
                         provider, cls.__name__)
            try:
                service = provider_func(application_id)
                setattr(service, 'provided_by', provider)
            except ProviderNotAvailable as exc:
                print((
                    "While trying '{provider}' provider for {service}: {exc}"
                ).format(
                    provider=provider,
                    service=cls.__name__,
                    exc=exc,
                ), file=sys.stderr)
                continue

            cls._set_overrides(service, overrides)

            try:
                if service.available():
                    return service
            except:
                service.cleanup()
                raise

        raise ImproperlyConfigured(
            "No available providers for service {0}.".format(cls.__name__))

    @classmethod
    def _set_overrides(cls, service, overrides=None):
        """
        Setup override values on a service
        """
        overrides = vars(overrides) if overrides else {}
        allowed_overrides = cls.allow_override + cls.allow_override_list

        for key, value in overrides.items():
            if value is not None:
                if key in allowed_overrides:
                    setattr(service, key, value)
                    LOGGER.debug("Config for %s: %s = %s",
                                 cls.__name__, key, value)
                else:
                    raise ImproperlyConfigured(
                        "Invalid parameter {0} for service {1}.".format(
                            key, cls.__name__))

    def available(self):
        """
        Wrap check_available so that "expected" exceptions are not raised
        """
        try:
            return self.check_available()
        except self.AVAILABILITY_ERRORS:
            return False

    def check_available(self):
        """
        Check whether the service is available. Override to implement
        availability checks to warn the user instead of let the application
        fail.
        """
        return True

    def wait_until_available(self, retries=60):
        """
        Wait for the container to be available before returning. If the retry
        limit is exceeded, ProviderNotAvailable is raised

        Parameters:
            retries - number of times to retry before giving up
        """
        try:
            LOGGER.info("Waiting for %s to become available",
                        self.__class__.__name__)
            available = wait_for(
                self.check_available,
                expected_exceptions=self.TEMPORARY_AVAILABILITY_ERRORS,
                retries=retries,
            )
            return available

        except self.PERMANENT_AVAILABILITY_ERRORS as ex:
            print("Error checking for {}: {}".format(
                self.__class__.__name__, ex
            ))
            return False

    def environment(self):
        """
        The environment, as a dictionary, to let the application know
        the service configuration.
        """

        raise NotImplementedError("Please override environment().")

    def cleanup(self):
        """
        Do any clean up required to undo anything that was done in the provide
        method
        """

        # pylint:disable=no-member
        if self.provided_by != 'container':
            LOGGER.debug("Don't know how to clean up %s service provided "
                         "by %s",
                         self.__class__.__name__,
                         self.provided_by)
            return False

        if self.container_info.new:
            LOGGER.debug("Cleaning up container '%s' for %s service",
                         self.container_info.name,
                         self.__class__.__name__)
            destroy_container(self.container_info.name)
        else:
            LOGGER.debug("Not cleaning up container '%s' for service %s "
                         "because it was not created by this invocation",
                         self.container_info.name,
                         self.__class__.__name__)

        return True

    @classmethod
    def ensure_container(cls, application_id, **kwargs):
        """
        Ensure a container for this service is running.
        """

        return _ensure_container(
            image=cls.CONTAINER_IMAGE,
            port=cls.DEFAULT_PORT,
            application_id=application_id,
            **kwargs
        )

    @classmethod
    def from_container(cls, application_id, container):
        """
        The service instance connecting to the specified Docker container.
        """

        raise NotImplementedError("Please override from_container.")

    @classmethod
    @transient_provider
    def container(cls, application_id):
        """
        A generic container provider for a service. Needs to be specified in
        'providers' to activate.
        """

        container = cls.ensure_container(application_id)

        instance = cls.from_container(application_id, container)

        # pylint:disable=attribute-defined-outside-init
        instance.container_info = container
        return instance


def replace_part(url, **kwargs):
    """
    Replace a part of the URL with a new value.

    Keyword arguments can be any properties of urllib.parse.ParseResult.
    """

    netloc_parts = ('username', 'password', 'hostname', 'port')

    for part, value in kwargs.items():
        if part in netloc_parts:
            # Reassemble netloc
            netloc = {
                p: getattr(url, p)
                for p in netloc_parts
            }

            netloc[part] = value

            netloc_str = netloc['hostname']
            if netloc['port']:
                netloc_str += ':' + str(netloc['port'])
            if netloc['username'] or netloc['password']:
                userinfo = netloc['username'] or ''
                if netloc['password']:
                    userinfo += ':' + netloc['password']
                netloc_str = userinfo + '@' + netloc_str

            kwargs = {'netloc': netloc_str}
        else:
            kwargs = {part: value}

        # pylint:disable=protected-access
        url = url._replace(**kwargs)

    return url


class URLDescriptor(object):
    """
    A descriptor to get or set an URL part for all the URLs of the class.
    """

    def __init__(self, part, default='', joiner='|'.join):
        """
        Initialise a descriptor to get or set an URL part.

        Parameters:
            part - the part to get, can be a string or a tuple of (get, set)
            default - filler for missing parts of the URL, defaults to ''
            joiner - how to join the parts from the URL array together;
            defaults to concatenating with '|' in between
        """

        if isinstance(part, str):
            self.getter = attrgetter(part)
            self.setter = lambda url, value: replace_part(url, **{part: value})
        else:
            (self.getter, self.setter) = part

        self.default = default
        self.joiner = joiner

    def __get__(self, instance, owner):
        """
        Get the URL part for all URLs in the instance.
        """

        if instance is None:
            return self

        return self.joiner(
            self.getter(url) or self.default
            for url in instance.urls
        )

    def __set__(self, instance, value):
        """
        Set the URL part for all URLs in the instance.
        """

        instance.urls = tuple(
            self.setter(url, value)
            for url in instance.urls
        )


class URLNameDescriptor(URLDescriptor):
    """
    A descriptor to get or set the URL path without a leading slash,
    commonly used when mapping an alphanumeric namespace (e.g. database names)
    onto URLs.
    """

    def __init__(self):
        super().__init__((
            lambda url: url.path.lstrip('/'),
            lambda url, value: replace_part(url, path='/' + value),
        ))


class URLMultiValueDescriptor(URLDescriptor):
    """
    A descriptor to get or set part of the URLs to an array of values.
    """

    def __init__(self, part, default='', joiner=lambda xs: next(iter(xs))):
        super().__init__(part, default, joiner)

    def __set__(self, instance, value):
        """
        Set the URL part to an array of values.

        After setting this, all the URLs will be identical except for hostinfo
        taken from the (iterable) value assigned. The rest of the URL
        parameters will be copied from the first one.
        """

        url = instance.urls[0]
        instance.urls = tuple(
            self.setter(url, v)
            for v in pipe_split(value)
        )


class URLHostInfoDescriptor(URLMultiValueDescriptor):
    """
    A descriptor to get or set hostinfo pairs (hostname:port), accounting for
    default port.
    """

    def get_hostinfo(self, url):
        """
        Get the hostname:port pair of the URL.
        """

        port = url.port
        if port == self.default_port or port is None:
            return url.hostname
        else:
            return ':'.join((url.hostname, str(port)))

    def set_hostinfo(self, url, value):
        """
        Set the hostname:port pair of the URL.
        """

        hostname, port = split_host_port(value, self.default_port)
        return replace_part(url, hostname=hostname, port=port)

    def __init__(self, default_port, joiner=lambda xs: next(iter(xs))):
        self.default_port = default_port
        super().__init__(
            (
                self.get_hostinfo,
                self.set_hostinfo,
            ),
            joiner=joiner,
        )


class URLService(Service):
    """
    A service specified by a set of URLs.

    This is a common 12 factor pattern and should be used instead of inheriting
    Service directly as much as possible.
    """

    # These set respective attributes on all the URLs.
    allow_override = ('user', 'password', 'host', 'port', 'path')

    allow_override_list = ('urls',)

    def __init__(self, urls):
        self._urls = ()
        self.urls = urls

        log_service_settings(LOGGER, self, 'urls')

    def url_string(self):
        """
        All URLs joined as a string.
        """
        return '|'.join(url.geturl() for url in self.urls)

    @property
    def urls(self):
        """
        The array of the URLs the service can be accessed at.
        """

        return self._urls

    @urls.setter
    def urls(self, urls):
        """
        Set the URLs to access the service at.
        """

        self._urls = tuple(
            urllib.parse.urlparse(url) if isinstance(url, str) else url
            for url in pipe_split(urls)
        )

    user = URLDescriptor('username')
    password = URLDescriptor('password')
    host = hostname = URLMultiValueDescriptor('hostname')
    port = URLMultiValueDescriptor('port', default=None)
    path = URLDescriptor('path')


class ProviderNotAvailable(Exception):
    """
    A service provider is not available.
    """

    pass


class DependencyRequired(ProviderNotAvailable):
    """
    A dependency is required to make a provider available.
    """

    def __init__(self, message, command=None):
        super().__init__(message)
        self.command = command


class DockerImageRequired(DependencyRequired):
    """
    A Docker image is required to make a provider available.
    """

    def __init__(self, image):
        super().__init__(
            message="Docker image {0} is required.".format(image),
            command='docker pull {0}'.format(image),
        )


class ContainerRefusingConnection(ProviderNotAvailable):
    """
    A Docker container that was started is not connectable after a period of
    time.
    """

    def __init__(self, image, port):
        super().__init__(
            message=("Docker container {0} was started but couldn't connect on"
                     "port {1}").format(image, port)
        )


ContainerInfo = namedtuple('ContainerInfo', ['host',
                                             'port',
                                             'data_dir',
                                             'name',
                                             'new'])


def cache_directory(container_name):
    """
    A directory to cache the container data in.
    """

    return os.path.join(save_cache_path('forklift'), container_name)


def container_name_for(image, application_id):
    """
    Get a name for a service container based on image and application ID

    Parameters:
        image - image that the container is for
        application_id - application id that the container is for

    Return value:
        A string
    """
    return image.replace('/', '_') + '__' + application_id


def _ensure_container(image,
                      port,
                      application_id,
                      data_dir=None,
                      **kwargs):
    """
    Ensure that a container for an application is running and wait for the port
    to be connectable.

    Parameters:
        image - the image to run a container from
        port - the port to forward from the container
        application_id - the application ID, for naming the container
        data_dir - the directory to persistently mount inside the container

    Return value:
        An object with the following attributes:
            port - the forwarded port number
            data_dir - if asked for, path for the persistently mounted
            directory inside the container
            name - the container name
            new - True/False to show if the container was created or not
    """

    with docker.Client() as docker_client:

        # TODO: better container name
        container_name = container_name_for(image, application_id)
        LOGGER.info("Ensuring container for '%s' is started with name '%s'",
                    image, container_name)

        if data_dir is not None:
            cached_dir = cache_directory(container_name)
        else:
            cached_dir = None

        try:
            created, container_status = get_or_create_container(
                docker_client,
                container_name,
                image,
                port,
                data_dir,
                cached_dir,
                **kwargs
            )

            if not container_status['State']['Running']:
                _start_container(docker_client,
                                 container_name,
                                 port,
                                 data_dir,
                                 cached_dir)

<<<<<<< HEAD
            host_port = docker_client.port(container_name, port)[0]['HostPort']

            try:
                _wait_for_port(image, host_port)
            except:
                if created:
                    LOGGER.debug("Could not connect to '%s' container, so "
                                 "destroying it", image)
                    destroy_container(container_name)
                raise

            return ContainerInfo(port=host_port,
                                 data_dir=cached_dir,
                                 name=container_name,
                                 new=created)
        except requests.exceptions.ConnectionError:
            raise ProviderNotAvailable("Cannot connect to Docker daemon.")
=======
        host = docker_client.inspect_container(
            container_name)['NetworkSettings']['IPAddress']
        host_port = docker_client.port(container_name, port)[0]['HostPort']

        try:
            _wait_for_port(image, host_port)
        except:
            if created:
                LOGGER.debug("Could not connect to '%s' container, so "
                             "destroying it", image)
                destroy_container(container_name)
            raise

        return ContainerInfo(host=host,
                             port=port,
                             data_dir=cached_dir,
                             name=container_name,
                             new=created)
    except requests.exceptions.ConnectionError:
        raise ProviderNotAvailable("Cannot connect to Docker daemon.")
>>>>>>> 1748c8f0


# pylint:disable=too-many-arguments
def get_or_create_container(docker_client,
                            container_name,
                            image,
                            port,
                            data_dir=None,
                            cached_dir=None,
                            **kwargs):
    """
    Get info for an existing container by name, or create a new one

    Parameters:
        docker_client - a docker.Client object for the Docker daemon
        container_name - name to check/start
        image - the image to run a container from
        port - the port to forward from the container
        data_dir - the directory to persistently mount inside the container
        cached_dir - the directory to mount from the host to data_dir

    Return value:
        A tuple of:
            - True if the container started as a result of this call
            - Output from Docker inspect
    """
    try:
        return False, docker_client.inspect_container(container_name)
    except docker.errors.APIError:
        try:
            docker_client.inspect_image(image)
        except docker.errors.APIError:
            raise DockerImageRequired(image)

        if data_dir is not None:
            # Ensure the data volume is mounted
            kwargs.setdefault('volumes', {})[data_dir] = cached_dir

        docker_client.create_container(
            image,
            name=container_name,
            ports=(port,),
            **kwargs
        )
        container_status = docker_client.inspect_container(container_name)

    return True, container_status


def destroy_container(container_name):
    """
    Stop and remove a container by name
    """
    cache_dir = cache_directory(container_name)
<<<<<<< HEAD
    with docker.Client() as docker_client:
        docker_client.stop(container_name)
        docker_client.remove_container(container_name)
    rm_tree_root_owned(cache_dir)
=======
    docker_client = docker.Client()
    docker_client.stop(container_name)
    docker_client.remove_container(container_name)

    try:
        rm_tree_root_owned(cache_dir)
    except subprocess.CalledProcessError:
        pass
>>>>>>> 1748c8f0


def _wait_for_port(image, port, retries=30):
    """
    Wait for a port to become available, or raise ContainerRefusingConnection
    error

    Parameters:
        image - the image that the container is run from
        port - the port to wait for
        retries - number of times to retry before giving up
    """
    LOGGER.debug("Waiting for '%s' port %s to be reachable", image, port)
    if not wait_for(lambda: port_open('127.0.0.1', port), retries=retries):
        raise ContainerRefusingConnection(image, port)


def _start_container(docker_client, image, port, data_dir, cached_dir):
    """
    Start a container, binding ports and data dirs

    Parameters:
        docker_client - client for the Docker API
        image - the image to run a container from
        port - the port to forward from the container
        data_dir - the directory to persistently mount inside the container
        cached_dir - the directory to mount from the host to data_dir
    """
    LOGGER.info("Starting '%s' container", image)
    LOGGER.debug("Container port: %s", port)
    LOGGER.debug("Container data dir (in container): %s", data_dir)
    LOGGER.debug("Container cached dir (on host): %s", cached_dir)
    start_args = {
        'port_bindings': {port: None},
    }
    if data_dir is not None:
        start_args['binds'] = {
            cached_dir: data_dir,
        }
    docker_client.start(image, **start_args)


def log_service_settings(logger, service, *attrs):
    """
    Format and log a service settings.

    Parameters:
        logger - a logger object to log to
        service - the service object that the settings are for
        attrs - a list of attrs to get from the service. If the attr is
                callable, it will be called with no arguments. It may return
                just a value, or a tuple of a new attr name and a value
    """
    if logger.isEnabledFor(logging.DEBUG):
        for attr in attrs:
            val = getattr(service, attr)
            if callable(val):
                val = val()

            logger.debug("%s %s: %s", service.__class__.__name__, attr, val)<|MERGE_RESOLUTION|>--- conflicted
+++ resolved
@@ -20,15 +20,12 @@
 import logging
 import os
 import socket
+import subprocess
 import sys
-<<<<<<< HEAD
 import urllib.parse
 
 from collections import namedtuple
 from operator import attrgetter
-=======
-import subprocess
->>>>>>> 1748c8f0
 
 import docker
 
@@ -662,7 +659,8 @@
                                  data_dir,
                                  cached_dir)
 
-<<<<<<< HEAD
+            host = docker_client.inspect_container(
+                container_name)['NetworkSettings']['IPAddress']
             host_port = docker_client.port(container_name, port)[0]['HostPort']
 
             try:
@@ -674,34 +672,13 @@
                     destroy_container(container_name)
                 raise
 
-            return ContainerInfo(port=host_port,
+            return ContainerInfo(host=host,
+                                 port=port,
                                  data_dir=cached_dir,
                                  name=container_name,
                                  new=created)
         except requests.exceptions.ConnectionError:
             raise ProviderNotAvailable("Cannot connect to Docker daemon.")
-=======
-        host = docker_client.inspect_container(
-            container_name)['NetworkSettings']['IPAddress']
-        host_port = docker_client.port(container_name, port)[0]['HostPort']
-
-        try:
-            _wait_for_port(image, host_port)
-        except:
-            if created:
-                LOGGER.debug("Could not connect to '%s' container, so "
-                             "destroying it", image)
-                destroy_container(container_name)
-            raise
-
-        return ContainerInfo(host=host,
-                             port=port,
-                             data_dir=cached_dir,
-                             name=container_name,
-                             new=created)
-    except requests.exceptions.ConnectionError:
-        raise ProviderNotAvailable("Cannot connect to Docker daemon.")
->>>>>>> 1748c8f0
 
 
 # pylint:disable=too-many-arguments
@@ -756,21 +733,14 @@
     Stop and remove a container by name
     """
     cache_dir = cache_directory(container_name)
-<<<<<<< HEAD
     with docker.Client() as docker_client:
         docker_client.stop(container_name)
         docker_client.remove_container(container_name)
-    rm_tree_root_owned(cache_dir)
-=======
-    docker_client = docker.Client()
-    docker_client.stop(container_name)
-    docker_client.remove_container(container_name)
 
     try:
         rm_tree_root_owned(cache_dir)
     except subprocess.CalledProcessError:
         pass
->>>>>>> 1748c8f0
 
 
 def _wait_for_port(image, port, retries=30):
