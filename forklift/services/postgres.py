--- conflicted
+++ resolved
@@ -159,18 +159,10 @@
 
         db_name = re.sub(r'[^a-zA-Z0-9_]', '_', application_id)
 
-<<<<<<< HEAD
         container = cls.ensure_container(
             application_id,
-            data_dir='/data',
-=======
-        container = ensure_container(
-            image=cls.CONTAINER_IMAGE,
-            port=cls.DEFAULT_PORT,
-            application_id=application_id,
             # FIXME: this is broken at the moment in the paintedfox container
             # data_dir='/data',
->>>>>>> 1748c8f0
             environment={
                 'DB': db_name,
                 'PASS': 'forklift',
