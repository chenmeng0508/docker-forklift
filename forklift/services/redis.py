--- conflicted
+++ resolved
@@ -98,22 +98,6 @@
         Redis provided by a container.
         """
 
-<<<<<<< HEAD
         return cls(
-            host='localhost:{port}'.format(port=container.port),
-        )
-=======
-        container = ensure_container(
-            image='dockerfile/redis',
-            port=cls.DEFAULT_PORT,
-            application_id=application_id,
-        )
-
-        instance = cls(
             host='{host}:{port}'.format(**container),
-        )
-
-        # pylint:disable=attribute-defined-outside-init
-        instance.container_info = container
-        return instance
->>>>>>> 1748c8f0
+        )