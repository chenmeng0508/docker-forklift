#
# Copyright 2014  Infoxchange Australia
#
# Licensed under the Apache License, Version 2.0 (the "License");
# you may not use this file except in compliance with the License.
# You may obtain a copy of the License at
#
#     http://www.apache.org/licenses/LICENSE-2.0
#
# Unless required by applicable law or agreed to in writing, software
# distributed under the License is distributed on an "AS IS" BASIS,
# WITHOUT WARRANTIES OR CONDITIONS OF ANY KIND, either express or implied.
# See the License for the specific language governing permissions and
# limitations under the License.

"""
Memcache service.
"""

from .base import (
    URLHostInfoDescriptor,
    URLNameDescriptor,
    URLService,
    port_open,
    register,
    split_host_port,
)


@register('memcache')
class Memcache(URLService):
    """
    Memcache service for the application.
    """

    DEFAULT_PORT = 11211

    CONTAINER_IMAGE = 'fedora/memcached'

    allow_override = URLService.allow_override + ('key_prefix',)
    allow_override_list = URLService.allow_override_list + ('hosts',)
    key_prefix = URLNameDescriptor()
    hosts = URLHostInfoDescriptor(default_port=DEFAULT_PORT, joiner=tuple)

    providers = ('localhost', 'container')

    def __init__(self,
                 key_prefix='',
                 hosts=None):

        super().__init__(
            'memcache://{host}:{port}/{key_prefix}'.format(
                host=host,
                port=port,
                key_prefix=key_prefix,
            )
            for host, port in (
                split_host_port(h, self.DEFAULT_PORT)
                for h in hosts
            )
        )

    def environment(self):
        """
        The environment to access Memcache
        """

        return {
            'MEMCACHE_HOSTS': '|'.join(self.hosts),
            'MEMCACHE_PREFIX': self.key_prefix,
        }

    def available(self):
        """
        Check whether memcache is available

        Do this by connecting to the socket. At least one host must be up
        """

        if not self.hosts:
            return False

        for host in self.hosts:
            if port_open(*split_host_port(host, self.DEFAULT_PORT)):
                return True

        return False

    @classmethod
    def localhost(cls, application_id):
        """
        The default memcached provider
        """

        return cls(key_prefix=application_id,
                   hosts=['localhost:{0}'.format(cls.DEFAULT_PORT)])

    @classmethod
    def from_container(cls, application_id, container):
        """
        Memcached provided by a container.
        """

        return cls(
            key_prefix=application_id,
<<<<<<< HEAD
            hosts=['localhost:{0}'.format(container.port)],
        )
=======
            hosts=['{host}:{port}'.format(**container)],
        )
        # pylint:disable=attribute-defined-outside-init
        instance.container_info = container
        return instance
>>>>>>> 1748c8f0
<|MERGE_RESOLUTION|>--- conflicted
+++ resolved
@@ -103,13 +103,5 @@
 
         return cls(
             key_prefix=application_id,
-<<<<<<< HEAD
-            hosts=['localhost:{0}'.format(container.port)],
-        )
-=======
             hosts=['{host}:{port}'.format(**container)],
-        )
-        # pylint:disable=attribute-defined-outside-init
-        instance.container_info = container
-        return instance
->>>>>>> 1748c8f0
+        )