--- conflicted
+++ resolved
@@ -351,15 +351,8 @@
             'chown -R --from={user} {host_uid} ~{user}',
             'usermod -u {host_uid} {user}',
             'echo \'{user} ALL=(ALL) NOPASSWD: ALL\' >> /etc/sudoers',
-<<<<<<< HEAD
-            'mkdir -p /var/run/sshd',
-            'chmod 0755 /var/run/sshd',
-            'echo Starting SSH...',
-            '/usr/sbin/sshd -D',
-=======
             'echo Starting SSH...',
             '/usr/sbin/dropbear -F',
->>>>>>> 4ada5633
         ]
 
         args = {
